# Byte-compiled / optimized / DLL files
__pycache__/
*.py[cod]
*$py.class

# C extensions
*.so

# Distribution / packaging
.Python
build/
develop-eggs/
dist/
downloads/
eggs/
.eggs/
lib/
lib64/
parts/
sdist/
var/
wheels/
share/python-wheels/
*.egg-info/
.installed.cfg
*.egg
MANIFEST

# PyInstaller
#  Usually these files are written by a python script from a template
#  before PyInstaller builds the exe, so as to inject date/other infos into it.
*.manifest
*.spec

# Installer logs
pip-log.txt
pip-delete-this-directory.txt

# Unit test / coverage reports
htmlcov/
.tox/
.nox/
.coverage
.coverage.*
.cache
nosetests.xml
coverage.xml
*.cover
*.py,cover
.hypothesis/
.pytest_cache/
cover/

# Translations
*.mo
*.pot

# Django stuff:
*.log
local_settings.py
db.sqlite3
db.sqlite3-journal

# Flask stuff:
instance/
.webassets-cache

# Scrapy stuff:
.scrapy

# Sphinx documentation
docs/_build/

# PyBuilder
.pybuilder/
target/

# Jupyter Notebook
.ipynb_checkpoints

# IPython
profile_default/
ipython_config.py

# pyenv
#   For a library or package, you might want to ignore these files since the code is
#   intended to run in multiple environments; otherwise, check them in:
# .python-version

# pipenv
#   According to pypa/pipenv#598, it is recommended to include Pipfile.lock in version control.
#   However, in case of collaboration, if having platform-specific dependencies or dependencies
#   having no cross-platform support, pipenv may install dependencies that don't work, or not
#   install all needed dependencies.
#Pipfile.lock

# poetry
#   Similar to Pipfile.lock, it is generally recommended to include poetry.lock in version control.
#   This is especially recommended for binary packages to ensure reproducibility, and is more
#   commonly ignored for libraries.
#   https://python-poetry.org/docs/basic-usage/#commit-your-poetrylock-file-to-version-control
#poetry.lock

# pdm
#   Similar to Pipfile.lock, it is generally recommended to include pdm.lock in version control.
#pdm.lock
#   pdm stores project-wide configurations in .pdm.toml, but it is recommended to not include it
#   in version control.
#   https://pdm.fming.dev/latest/usage/project/#working-with-version-control
.pdm.toml
.pdm-python
.pdm-build/

# PEP 582; used by e.g. github.com/David-OConnor/pyflow and github.com/pdm-project/pdm
__pypackages__/

# Celery stuff
celerybeat-schedule
celerybeat.pid

# SageMath parsed files
*.sage.py

# Environments
.env
.venv
env/
venv/
ENV/
env.bak/
venv.bak/

# Spyder project settings
.spyderproject
.spyproject

# Rope project settings
.ropeproject

# mkdocs documentation
/site

# mypy
.mypy_cache/
.dmypy.json
dmypy.json

# Pyre type checker
.pyre/

# pytype static type analyzer
.pytype/

# Cython debug symbols
cython_debug/

# PyCharm
#  JetBrains specific template is maintained in a separate JetBrains.gitignore that can
#  be found at https://github.com/github/gitignore/blob/main/Global/JetBrains.gitignore
#  and can be added to the global gitignore or merged into this file.  For a more nuclear
#  option (not recommended) you can uncomment the following to ignore the entire idea folder.
#.idea/

<<<<<<< HEAD
results/

#images
*.png
*.pdf
=======
_draft/
.vscode/
plots/
results/
>>>>>>> 4ae5accb
<|MERGE_RESOLUTION|>--- conflicted
+++ resolved
@@ -161,15 +161,12 @@
 #  option (not recommended) you can uncomment the following to ignore the entire idea folder.
 #.idea/
 
-<<<<<<< HEAD
+
+_draft/
+.vscode/
+plots/
 results/
 
 #images
 *.png
-*.pdf
-=======
-_draft/
-.vscode/
-plots/
-results/
->>>>>>> 4ae5accb
+*.pdf