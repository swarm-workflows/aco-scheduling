--- conflicted
+++ resolved
@@ -88,208 +88,7 @@
         return max(node_dist.values())
 
 
-<<<<<<< HEAD
-def convert_to_nx(times, machines, n_jobs, n_machines):
-    r""" Convert input data to conjunctive graph and disjunctive graph.
 
-    Args:
-        times (np.ndarray): processing times of jobs on machines
-        machines (np.ndarray): machine assignments of jobs
-        n_jobs (int): number of jobs
-        n_machines (int): number of machines
-
-    Returns:
-        dep_graph (nx.DiGraph): conjunctive graph
-        res_graph (nx.Graph): disjunctive graph
-    """
-    print(f'jobs={n_jobs}, machines={n_machines}')
-    # Conjunctive graph (directed)
-    dep_graph = nx.DiGraph()
-    dep_graph.add_node('s', duration=0)
-    dep_graph.add_node('t', duration=0)
-    for job, step in itertools.product(range(n_jobs), range(n_machines)):
-        machine = machines[job][step]
-        prev_machine = machines[job][step - 1] if step > 0 else None
-        duration = times[job][step]
-        # node in ConjGraph: (job, machine)
-        dep_graph.add_node((job, machine), duration=duration)
-        # edge in ConjGraph: (job, prev_machine) -> (job, machine)
-        if prev_machine is not None:
-            dep_graph.add_edge((job, prev_machine), (job, machine))
-        else:
-            # edge in ConjGraph: s -> (job, machine)
-            dep_graph.add_edge('s', (job, machine))
-        if step == n_machines - 1:
-            dep_graph.add_edge((job, machine), 't')
-
-    # Disjunctive graph (undirected)
-    res_graph = nx.Graph()
-    for job, machine in itertools.product(range(n_jobs), range(n_machines)):
-        # node in DisjGraph: (job, machine), same as ConjGraph
-        res_graph.add_node((job, machine))
-    # edge in DisjGraph: (job1, machine) -- (job2, machine)
-    for job1, job2, machine in itertools.product(range(n_jobs), range(n_jobs), range(n_machines)):
-        if job1 < job2:
-            res_graph.add_edge((job1, machine), (job2, machine))
-
-    return dep_graph, res_graph
-
-
-def load_network_fn(fn: str, sid: int):
-    data = np.load(fn)
-    data = data.astype(int)
-    print(data.shape)
-    times, machines = data[sid]
-    print(times.shape)
-    n_jobs, n_machines = data.shape[2:]
-    return times, machines, convert_to_nx(times, machines, n_jobs, n_machines)
-
-
-def draw_networks(g1, g2=None):
-    with plt.style.context('ggplot'):
-        # pos = nx.spring_layout(g1, seed=7)
-        pos = nx.kamada_kawai_layout(g1)
-        nx.draw_networkx_nodes(g1, pos, node_size=7)
-        nx.draw_networkx_labels(g1, pos)
-        nx.draw_networkx_edges(g1, pos, arrows=True)
-        if g2:
-            nx.draw_networkx_edges(g2, pos, edge_color='r')
-        plt.draw()
-        plt.savefig("dgraph_aco.png")
-        # plt.show()
-
-
-def generate_random_machines(n, m):
-    machines = np.zeros((n, m), dtype=int)
-    for i in range(n):
-        machines[i] = np.random.permutation(m) + 1
-    return machines
-
-
-def ortools_api(jobs, machines):
-    r""" Solve the problem in OR-Tools
-    """
-    import collections
-    from ortools.sat.python import cp_model
-    # process jobs and machines
-    n_jobs, n_machines = jobs.shape
-    # compute horizon dynamically as the sum of all durations
-    horizon = jobs.sum()
-    model = cp_model.CpModel()
-
-    # Named tuple to store information about created variables.
-    task_type = collections.namedtuple("task_type", "start end interval")
-    # Named tuple to manipulate solution information.
-    assigned_task_type = collections.namedtuple(
-        "assigned_task_type", "start job index duration"
-    )
-
-    # Creates job intervals and add to the corresponding machine lists.
-    all_tasks = {}
-    machine_to_intervals = collections.defaultdict(list)
-
-    for job_id, job in enumerate(jobs):
-        for task_id, task in enumerate(job):
-            machine = machines[job_id][task_id]
-            duration = task
-            suffix = f"_{job_id}_{task_id}"
-            start_var = model.NewIntVar(0, horizon, "start" + suffix)
-            end_var = model.NewIntVar(0, horizon, "end" + suffix)
-            interval_var = model.NewIntervalVar(
-                start_var, duration, end_var, "interval" + suffix
-            )
-            all_tasks[job_id, task_id] = task_type(
-                start=start_var, end=end_var, interval=interval_var
-            )
-            machine_to_intervals[machine].append(interval_var)
-
-    # create and add disjunctive constraints
-    for machine in range(n_machines):
-        model.AddNoOverlap(machine_to_intervals[machine])
-
-    # precedences inside a job
-    for job_id, job in enumerate(jobs):
-        for task_id in range(len(job) - 1):
-            model.Add(
-                all_tasks[job_id, task_id + 1].start >= all_tasks[job_id, task_id].end
-            )
-
-    # Makespan objective.
-    obj_var = model.new_int_var(0, horizon, "makespan")
-    model.add_max_equality(
-        obj_var,
-        [all_tasks[job_id, len(job) - 1].end for job_id, job in enumerate(jobs)],
-    )
-    model.minimize(obj_var)
-
-    # Creates the solver and solve.
-    solver = cp_model.CpSolver()
-    status = solver.solve(model)
-
-    if status == cp_model.OPTIMAL or status == cp_model.FEASIBLE:
-        print("Solution:")
-        # Create one list of assigned tasks per machine.
-        assigned_jobs = collections.defaultdict(list)
-        for job_id, job in enumerate(jobs):
-            for task_id, task in enumerate(job):
-                machine = machines[job_id][task_id]
-                duration = jobs[job_id][task_id]
-                assigned_jobs[machine].append(
-                    assigned_task_type(
-                        start=solver.value(all_tasks[job_id, task_id].start),
-                        job=job_id,
-                        index=task_id,
-                        duration=duration,
-                    )
-                )
-
-        # Create per machine output lines.
-        output = ""
-        for machine in range(n_machines):
-            # Sort by starting time.
-            assigned_jobs[machine].sort()
-            sol_line_tasks = "Machine " + str(machine) + ": "
-            sol_line = "           "
-
-            for assigned_task in assigned_jobs[machine]:
-                name = f"job_{assigned_task.job}_task_{assigned_task.index}"
-                # add spaces to output to align columns.
-                sol_line_tasks += f"{name:15}"
-
-                start = assigned_task.start
-                duration = assigned_task.duration
-                sol_tmp = f"[{start},{start + duration}]"
-                # add spaces to output to align columns.
-                sol_line += f"{sol_tmp:15}"
-
-            sol_line += "\n"
-            sol_line_tasks += "\n"
-            output += sol_line_tasks
-            output += sol_line
-
-        # Finally print the solution found.
-        print(f"Optimal Schedule Length: {solver.objective_value}")
-        print(output)
-    else:
-        print("No solution found.")
-
-    # Statistics.
-    print("\nStatistics")
-    print(f"  - conflicts: {solver.num_conflicts}")
-    print(f"  - branches : {solver.num_branches}")
-    print(f"  - wall time: {solver.wall_time}s")
-    return solver
-
-
-def main():
-    parser = argparse.ArgumentParser()
-    parser.add_argument('--data', required=True)
-    parser.add_argument('--pos', type=int, default=0)
-    args = parser.parse_args()
-
-    times, machines, (g1, g2) = load_network_fn(args.data, args.pos)
-    n, m = times.shape
-=======
 def main():
     parser = argparse.ArgumentParser()
     parser.add_argument('--problem', type=str, default="ft")
@@ -308,7 +107,6 @@
                                     args.id,
                                     args.format)
     n, m = len(times), len(times[0])
->>>>>>> 4ae5accb
 
     # case 1 example:
     # https://developers.google.com/optimization/scheduling/job_shop
@@ -317,16 +115,7 @@
     # machines = np.array([[1, 2, 3], [1, 3, 2], [2, 3, 1]]) - 1
 
     # case2: random jobs (n=10, m=8)
-<<<<<<< HEAD
-    #n = 5
-    #m = 4
-    #times = np.random.randint(1, 10, (n, m))
-    #machines = generate_random_machines(n, m)
 
-    #g1, g2 = convert_to_nx(times, machines, n, m)
-    p = DGProblem(g1, g2)
-    model = ACOR.OriginalACOR(epoch=50, pop_size=10)
-=======
     # n = 20
     # m = 10
     # times = np.random.randint(1, 10, (n, m))
@@ -338,7 +127,6 @@
     g1, g2 = convert_to_nx(times, machines, n, m)
     p = DGProblem(g1, g2, n_ants=args.n_ants)
     model = ACOR.OriginalACOR(epoch=3, pop_size=args.n_ants, )
->>>>>>> 4ae5accb
     # model = PSO.OriginalPSO(epoch=100, pop_size=100, seed=10)
     model.solve(p, mode="swarm", n_workers=24)
     # print(model.g_best.solution)
